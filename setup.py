import sys
from setuptools import setup, find_packages


def parse_requirements(filename):
    """ load requirements from a pip requirements file. (replacing from pip.req import parse_requirements)"""
    lineiter = (line.strip() for line in open(filename))
    return [line for line in lineiter if line and not line.startswith("#")]


reqs = parse_requirements('requirements.txt')
if sys.platform == "win32":
    reqs.append('pywinauto==0.6.3')
    reqs.append('pywin32')


setup(
    name='airtest',
<<<<<<< HEAD
    version='1.0.8',
=======
    version='1.0.7',
>>>>>>> 14d73785
    author='Netease Games',
    author_email='gzliuxin@corp.netease.com',
    description='UI Test Automation Framework for Games and Apps',
    long_description='UI Test Automation Framework for Games and Apps, present by NetEase Games',
    url='https://github.com/AirtestProject/Airtest',
    license='Apache License 2.0',
    keywords=['game', 'automation', 'test', 'android', 'windows', 'opencv'],
    packages=find_packages(exclude=['cover', 'examples', 'tests', 'dist']),
    package_data={
        'android_deps': ["*.apk", "airtest/core/android/static"],
        'html_statics': ["airtest/report"]
    },
    include_package_data=True,
    install_requires=reqs,
    extras_require={
        'tests': [
            'nose',
        ],
        'docs': [
            'sphinx',
            'recommonmark',
            'sphinx_rtd_theme',
            'mock',
        ]},
    entry_points="""
    [console_scripts]
    airtest = airtest.cli.__main__:main
    """,
    classifiers=[
        'Programming Language :: Python :: 2.7',
        'Programming Language :: Python :: 3.3',
        'Programming Language :: Python :: 3.4',
        'Programming Language :: Python :: 3.5',
        'Programming Language :: Python :: 3.6',
    ],
)<|MERGE_RESOLUTION|>--- conflicted
+++ resolved
@@ -16,11 +16,7 @@
 
 setup(
     name='airtest',
-<<<<<<< HEAD
     version='1.0.8',
-=======
-    version='1.0.7',
->>>>>>> 14d73785
     author='Netease Games',
     author_email='gzliuxin@corp.netease.com',
     description='UI Test Automation Framework for Games and Apps',
